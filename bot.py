--- conflicted
+++ resolved
@@ -1,265 +1,225 @@
-from aiogram import Bot, Dispatcher, F
-from aiogram.filters import Command, StateFilter
-from aiogram.types import Message, CallbackQuery, ReplyKeyboardMarkup, KeyboardButton, InlineKeyboardMarkup, InlineKeyboardButton
-from aiogram.fsm.context import FSMContext
-from aiogram.fsm.state import State, StatesGroup
-from aiogram.fsm.storage.memory import MemoryStorage
-import json
-import logging
-from config import TELEGRAM_BOT_TOKEN, ADMIN_ID
-import botSendMessage
-
-# Настройка логирования
-logging.basicConfig(level=logging.INFO)
-
-# Настройка логирования
-logging.basicConfig(level=logging.INFO)
-
-# Инициализация бота
-storage = MemoryStorage()
-bot = Bot(token=TELEGRAM_BOT_TOKEN)
-dp = Dispatcher(storage=storage)
-
-# База данных для хранения групп, чатов и аккаунтов
-class Database:
-    def __init__(self):
-        self.data = {
-            "groups": {},  # Группы: {"Группа 1": [link1, link2], ...}
-            "accounts": []  # Аккаунты: [{"token": "...", "messages": ["msg1", "msg2", ...]}, ...]
-        }
-        self.load_data()
-
-    def load_data(self):
-        try:
-            with open("data.json", "r") as f:
-                self.data = json.load(f)
-        except FileNotFoundError:
-            self.save_data()  # Создаем файл, если его нет
-
-    def save_data(self):
-        with open("data.json", "w") as f:
-            json.dump(self.data, f, indent=4)
-
-    def add_chat(self, group_name, invite_link):
-        if group_name not in self.data["groups"]:
-            self.data["groups"][group_name] = []
-        if invite_link not in self.data["groups"][group_name]:
-            self.data["groups"][group_name].append(invite_link)
-            self.save_data()
-
-    def remove_chat(self, group_name, invite_link):
-        if group_name in self.data["groups"] and invite_link in self.data["groups"][group_name]:
-            self.data["groups"][group_name].remove(invite_link)
-            self.save_data()
-
-    def add_account(self, token):
-        if token not in [acc["token"] for acc in self.data["accounts"]]:
-            self.data["accounts"].append({"token": token, "messages": []})
-            self.save_data()
-
-    def add_message(self, account_index, message):
-        if 0 <= account_index < len(self.data["accounts"]) and len(self.data["accounts"][account_index]["messages"]) < 5:
-            self.data["accounts"][account_index]["messages"].append(message)
-            self.save_data()
-
-    def get_accounts(self):
-        return self.data["accounts"]
-
-    def get_groups(self):
-        return self.data["groups"]
-
-db = Database()
-
-# Главное меню
-main_menu = ReplyKeyboardMarkup(
-    keyboard=[
-        [KeyboardButton(text="Чаты"), KeyboardButton(text="Аккаунты")]
-    ],
-    resize_keyboard=True
-)
-
-# Меню чатов
-chats_menu = ReplyKeyboardMarkup(
-    keyboard=[
-        [KeyboardButton(text="Добавить чат"), KeyboardButton(text="Удалить чат")],
-        [KeyboardButton(text="Просмотреть чаты"), KeyboardButton(text="Главное меню")]
-    ],
-    resize_keyboard=True
-)
-
-# Меню аккаунтов
-accounts_menu = ReplyKeyboardMarkup(
-    keyboard=[
-        [KeyboardButton(text="Создать аккаунт"), KeyboardButton(text="Просмотреть аккаунты")],
-        [KeyboardButton(text="Главное меню")]
-    ],
-    resize_keyboard=True
-)
-
-<<<<<<< HEAD
-# Состояния для FSM с разделением ввода телефона и кода
-=======
-# Состояния для FSM
->>>>>>> 590d87d5
-class Form(StatesGroup):
-    enter_phone = State()      # Ввод номера телефона
-    enter_code = State()       # Ввод 5-значного кода для создания аккаунта
-    add_group_chat = State()   # Добавление чата в группу
-    remove_group_chat = State()  # Удаление чата из группы
-    add_message = State()      # Добавление сообщения к аккаунту
-
-# Обработчик команды /start
-@dp.message(Command("start"))
-async def start_command(message: Message):
-    if message.from_user.id == ADMIN_ID:
-        await message.answer("Вы вошли как администратор.", reply_markup=main_menu)
-    else:
-        await message.answer("Вы не имеете доступа к этому боту.")
-
-# Обработчик кнопки "Главное меню"
-@dp.message(F.text == "Главное меню", StateFilter("*"))
-async def back_to_main_menu(message: Message, state: FSMContext):
-    await state.clear()
-    await message.answer("Вы вернулись в главное меню.", reply_markup=main_menu)
-
-# Обработчик кнопки "Чаты"
-@dp.message(F.text == "Чаты", StateFilter("*"))
-async def chats_menu_handler(message: Message, state: FSMContext):
-    await state.clear()
-    await message.answer("Выберите действие:", reply_markup=chats_menu)
-
-# Обработчик кнопки "Добавить чат"
-@dp.message(F.text == "Добавить чат", StateFilter("*"))
-async def add_chat_handler(message: Message, state: FSMContext):
-    await state.set_state(Form.add_group_chat)
-    await message.answer("Введите название группы и пригласительную ссылку через пробел (например, 'Группа 1 https://t.me/your_group_name').")
-
-@dp.message(Form.add_group_chat)
-async def process_add_group_chat(message: Message, state: FSMContext):
-    try:
-        group_name, invite_link = message.text.split(maxsplit=1)
-        db.add_chat(group_name.strip(), invite_link.strip())
-        await message.answer(f"Группа '{group_name}' успешно добавлена.")
-    except ValueError:
-        await message.answer("Неверный формат ввода. Введите название группы и пригласительную ссылку через пробел.")
-    finally:
-        await state.clear()
-
-# Обработчик кнопки "Удалить чат"
-@dp.message(F.text == "Удалить чат", StateFilter("*"))
-async def remove_chat_handler(message: Message):
-    groups = db.get_groups()
-    if groups:
-        keyboard = InlineKeyboardMarkup(inline_keyboard=[
-            [InlineKeyboardButton(text=f"{group_name}: {chat_link}", callback_data=f"remove_{group_name}_{chat_link}")]
-            for group_name, chat_links in groups.items() for chat_link in chat_links
-        ])
-        await message.answer("Выберите чат для удаления:", reply_markup=keyboard)
-    else:
-        await message.answer("Список чатов пуст.")
-
-@dp.callback_query(F.data.startswith("remove_"))
-async def process_remove_chat(callback_query: CallbackQuery):
-    _, group_name, invite_link = callback_query.data.split("_", maxsplit=2)
-    db.remove_chat(group_name, invite_link)
-    await callback_query.answer(f"Чат {invite_link} удален из группы {group_name}.")
-    await bot.send_message(callback_query.from_user.id, f"Чат {invite_link} успешно удален из группы {group_name}.")
-
-# Обработчик кнопки "Просмотреть чаты"
-@dp.message(F.text == "Просмотреть чаты", StateFilter("*"))
-async def list_chats_handler(message: Message):
-    groups = db.get_groups()
-    if groups:
-        keyboard = InlineKeyboardMarkup(inline_keyboard=[
-            [InlineKeyboardButton(text=f"{group_name}", url=chat_link)]
-            for group_name, chat_links in groups.items() for chat_link in chat_links
-        ])
-        await message.answer("Список групп:", reply_markup=keyboard)
-    else:
-        await message.answer("Список групп пуст.")
-
-# Обработчик кнопки "Аккаунты"
-@dp.message(F.text == "Аккаунты", StateFilter("*"))
-async def accounts_menu_handler(message: Message, state: FSMContext):
-    await state.clear()
-    await message.answer("Выберите действие:", reply_markup=accounts_menu)
-
-# Обработчик кнопки "Создать аккаунт"
-@dp.message(F.text == "Создать аккаунт", StateFilter("*"))
-async def create_account_handler(message: Message, state: FSMContext):
-<<<<<<< HEAD
-    await state.set_state(Form.enter_phone)
-    await message.answer("Введите номер телефона для создания аккаунта:")
-
-# Обработчик ввода номера телефона
-@dp.message(Form.enter_phone)
-async def process_phone(message: Message, state: FSMContext):
-    phone = message.text.strip()
-    await state.update_data(phone=phone)
-    await state.set_state(Form.enter_code)
-    await message.answer("Номер сохранен. Введите 5-значный код.")
-
-# Обработчик ввода кода
-@dp.message(Form.enter_code)
-async def process_code(message: Message, state: FSMContext):
-    code = message.text.strip()
-    if len(code) != 5 or not code.isdigit():
-        await message.answer("Код должен состоять из 5 цифр. Попробуйте еще раз:")
-        return
-
-    data = await state.get_data()
-    phone = data.get("phone")
-    
-    result_message = get_code(code)
-    send_message(phone, result_message)
-    
-    db.add_account(phone)
-    
-    await message.answer(f"Аккаунт с номером {phone} успешно создан, сообщение с кодом {code} отправлено.")
-=======
-    await state.set_state(Form.create_account)
-    await message.answer("Введите токен нового аккаунта.")
-
-@dp.message(Form.create_account)
-async def process_create_account(message: Message, state: FSMContext):
-    token = message.text.strip()
-    db.add_account(token)
-    await message.answer(f"Аккаунт с токеном {token[:5]}... успешно создан.")
->>>>>>> 590d87d5
-    await state.clear()
-
-# Обработчик кнопки "Просмотреть аккаунты"
-@dp.message(F.text == "Просмотреть аккаунты", StateFilter("*"))
-async def list_accounts_handler(message: Message):
-    accounts = db.get_accounts()
-    if accounts:
-        response = "Список аккаунтов:\n"
-        for i, account in enumerate(accounts, start=1):
-            response += f"{i}. Токен: {account['token'][:5]}...\n"
-            for j, message_text in enumerate(account["messages"], start=(i - 1) * 5 + 1):
-                response += f"   {j}. {message_text}\n"
-    else:
-        response = "Список аккаунтов пуст."
-    await message.answer(response)
-
-# Обработчик добавления сообщений
-@dp.message(Command("add_message"), StateFilter("*"))
-async def add_message_handler(message: Message, state: FSMContext):
-    await state.set_state(Form.add_message)
-    await message.answer("Введите номер аккаунта и текст сообщения через пробел (например, '1 Привет!').")
-
-@dp.message(Form.add_message)
-async def process_add_message(message: Message, state: FSMContext):
-    try:
-        account_index, message_text = message.text.split(maxsplit=1)
-        account_index = int(account_index) - 1  # Преобразуем номер аккаунта в индекс
-        db.add_message(account_index, message_text.strip())
-        await message.answer(f"Сообщение '{message_text}' успешно добавлено к аккаунту {account_index + 1}.")
-    except ValueError:
-        await message.answer("Неверный формат ввода. Введите номер аккаунта и текст сообщения через пробел.")
-    finally:
-        await state.clear()
-
-# Запуск бота
-if __name__ == "__main__":
+from aiogram import Bot, Dispatcher, F
+from aiogram.filters import Command, StateFilter
+from aiogram.types import Message, CallbackQuery, ReplyKeyboardMarkup, KeyboardButton, InlineKeyboardMarkup, InlineKeyboardButton
+from aiogram.fsm.context import FSMContext
+from aiogram.fsm.state import State, StatesGroup
+from aiogram.fsm.storage.memory import MemoryStorage
+import json
+import logging
+from config import TELEGRAM_BOT_TOKEN, ADMIN_ID
+
+# Настройка логирования
+logging.basicConfig(level=logging.INFO)
+
+# Инициализация бота
+storage = MemoryStorage()
+bot = Bot(token=TELEGRAM_BOT_TOKEN)
+dp = Dispatcher(storage=storage)
+
+# База данных для хранения групп, чатов и аккаунтов
+class Database:
+    def __init__(self):
+        self.data = {
+            "groups": {},  # Группы: {"Группа 1": [link1, link2], ...}
+            "accounts": []  # Аккаунты: [{"token": "...", "messages": ["msg1", "msg2", ...]}, ...]
+        }
+        self.load_data()
+
+    def load_data(self):
+        try:
+            with open("data.json", "r") as f:
+                self.data = json.load(f)
+        except FileNotFoundError:
+            self.save_data()  # Создаем файл, если его нет
+
+    def save_data(self):
+        with open("data.json", "w") as f:
+            json.dump(self.data, f, indent=4)
+
+    def add_chat(self, group_name, invite_link):
+        if group_name not in self.data["groups"]:
+            self.data["groups"][group_name] = []
+        if invite_link not in self.data["groups"][group_name]:
+            self.data["groups"][group_name].append(invite_link)
+            self.save_data()
+
+    def remove_chat(self, group_name, invite_link):
+        if group_name in self.data["groups"] and invite_link in self.data["groups"][group_name]:
+            self.data["groups"][group_name].remove(invite_link)
+            self.save_data()
+
+    def get_groups(self):
+        return self.data["groups"]
+
+    def add_account(self, token):
+        if token not in [acc["token"] for acc in self.data["accounts"]]:
+            self.data["accounts"].append({"token": token, "messages": []})
+            self.save_data()
+
+    def add_message(self, account_index, message):
+        if 0 <= account_index < len(self.data["accounts"]) and len(self.data["accounts"][account_index]["messages"]) < 5:
+            self.data["accounts"][account_index]["messages"].append(message)
+            self.save_data()
+
+    def get_accounts(self):
+        return self.data["accounts"]
+
+db = Database()
+
+# Главное меню
+main_menu = ReplyKeyboardMarkup(
+    keyboard=[
+        [KeyboardButton(text="Чаты"), KeyboardButton(text="Аккаунты")]
+    ],
+    resize_keyboard=True
+)
+
+# Меню чатов
+chats_menu = ReplyKeyboardMarkup(
+    keyboard=[
+        [KeyboardButton(text="Добавить чат"), KeyboardButton(text="Удалить чат")],
+        [KeyboardButton(text="Просмотреть чаты"), KeyboardButton(text="Главное меню")]
+    ],
+    resize_keyboard=True
+)
+
+# Меню аккаунтов
+accounts_menu = ReplyKeyboardMarkup(
+    keyboard=[
+        [KeyboardButton(text="Создать аккаунт"), KeyboardButton(text="Просмотреть аккаунты")],
+        [KeyboardButton(text="Главное меню")]
+    ],
+    resize_keyboard=True
+)
+
+# Состояния для FSM
+class Form(StatesGroup):
+    add_group_chat = State()  # Добавление чата в группу
+    remove_group_chat = State()  # Удаление чата из группы
+    create_account = State()  # Создание аккаунта
+    add_message = State()  # Добавление сообщения к аккаунту
+
+# Обработчик команды /start
+@dp.message(Command("start"))
+async def start_command(message: Message):
+    if message.from_user.id == ADMIN_ID:
+        await message.answer("Вы вошли как администратор.", reply_markup=main_menu)
+    else:
+        await message.answer("Вы не имеете доступа к этому боту.")
+
+# Обработчик кнопки "Главное меню"
+@dp.message(F.text == "Главное меню", StateFilter("*"))
+async def back_to_main_menu(message: Message, state: FSMContext):
+    await state.clear()
+    await message.answer("Вы вернулись в главное меню.", reply_markup=main_menu)
+
+# Обработчик кнопки "Чаты"
+@dp.message(F.text == "Чаты", StateFilter("*"))
+async def chats_menu_handler(message: Message, state: FSMContext):
+    await state.clear()
+    await message.answer("Выберите действие:", reply_markup=chats_menu)
+
+# Обработчик кнопки "Добавить чат"
+@dp.message(F.text == "Добавить чат", StateFilter("*"))
+async def add_chat_handler(message: Message, state: FSMContext):
+    await state.set_state(Form.add_group_chat)
+    await message.answer("Введите название группы и пригласительную ссылку через пробел (например, 'Группа 1 https://t.me/your_group_name').")
+
+@dp.message(Form.add_group_chat)
+async def process_add_group_chat(message: Message, state: FSMContext):
+    try:
+        group_name, invite_link = message.text.split(maxsplit=1)
+        db.add_chat(group_name.strip(), invite_link.strip())
+        await message.answer(f"Группа '{group_name}' успешно добавлена.")
+    except ValueError:
+        await message.answer("Неверный формат ввода. Введите название группы и пригласительную ссылку через пробел.")
+    finally:
+        await state.clear()
+
+# Обработчик кнопки "Удалить чат"
+@dp.message(F.text == "Удалить чат", StateFilter("*"))
+async def remove_chat_handler(message: Message):
+    groups = db.get_groups()
+    if groups:
+        keyboard = InlineKeyboardMarkup(inline_keyboard=[
+            [InlineKeyboardButton(text=f"{group_name}: {chat_link}", callback_data=f"remove_{group_name}_{chat_link}")]
+            for group_name, chat_links in groups.items() for chat_link in chat_links
+        ])
+        await message.answer("Выберите чат для удаления:", reply_markup=keyboard)
+    else:
+        await message.answer("Список чатов пуст.")
+
+@dp.callback_query(F.data.startswith("remove_"))
+async def process_remove_chat(callback_query: CallbackQuery):
+    _, group_name, invite_link = callback_query.data.split("_", maxsplit=2)
+    db.remove_chat(group_name, invite_link)
+    await callback_query.answer(f"Чат {invite_link} удален из группы {group_name}.")
+    await bot.send_message(callback_query.from_user.id, f"Чат {invite_link} успешно удален из группы {group_name}.")
+
+# Обработчик кнопки "Просмотреть чаты"
+@dp.message(F.text == "Просмотреть чаты", StateFilter("*"))
+async def list_chats_handler(message: Message):
+    groups = db.get_groups()
+    if groups:
+        keyboard = InlineKeyboardMarkup(inline_keyboard=[
+            [InlineKeyboardButton(text=f"{group_name}", url=chat_link)]
+            for group_name, chat_links in groups.items() for chat_link in chat_links
+        ])
+        await message.answer("Список групп:", reply_markup=keyboard)
+    else:
+        await message.answer("Список групп пуст.")
+
+# Обработчик кнопки "Аккаунты"
+@dp.message(F.text == "Аккаунты", StateFilter("*"))
+async def accounts_menu_handler(message: Message, state: FSMContext):
+    await state.clear()
+    await message.answer("Выберите действие:", reply_markup=accounts_menu)
+
+# Обработчик кнопки "Создать аккаунт"
+@dp.message(F.text == "Создать аккаунт", StateFilter("*"))
+async def create_account_handler(message: Message, state: FSMContext):
+    await state.set_state(Form.create_account)
+    await message.answer("Введите токен нового аккаунта.")
+
+@dp.message(Form.create_account)
+async def process_create_account(message: Message, state: FSMContext):
+    token = message.text.strip()
+    db.add_account(token)
+    await message.answer(f"Аккаунт с токеном {token[:5]}... успешно создан.")
+    await state.clear()
+
+# Обработчик кнопки "Просмотреть аккаунты"
+@dp.message(F.text == "Просмотреть аккаунты", StateFilter("*"))
+async def list_accounts_handler(message: Message):
+    accounts = db.get_accounts()
+    if accounts:
+        response = "Список аккаунтов:\n"
+        for i, account in enumerate(accounts, start=1):
+            response += f"{i}. Токен: {account['token'][:5]}...\n"
+            for j, message_text in enumerate(account["messages"], start=(i - 1) * 5 + 1):
+                response += f"   {j}. {message_text}\n"
+    else:
+        response = "Список аккаунтов пуст."
+    await message.answer(response)
+
+# Обработчик добавления сообщений
+@dp.message(Command("add_message"), StateFilter("*"))
+async def add_message_handler(message: Message, state: FSMContext):
+    await state.set_state(Form.add_message)
+    await message.answer("Введите номер аккаунта и текст сообщения через пробел (например, '1 Привет!').")
+
+@dp.message(Form.add_message)
+async def process_add_message(message: Message, state: FSMContext):
+    try:
+        account_index, message_text = message.text.split(maxsplit=1)
+        account_index = int(account_index) - 1  # Преобразуем номер аккаунта в индекс
+        db.add_message(account_index, message_text.strip())
+        await message.answer(f"Сообщение '{message_text}' успешно добавлено к аккаунту {account_index + 1}.")
+    except ValueError:
+        await message.answer("Неверный формат ввода. Введите номер аккаунта и текст сообщения через пробел.")
+    finally:
+        await state.clear()
+
+# Запуск бота
+if __name__ == "__main__":
     dp.run_polling(bot)